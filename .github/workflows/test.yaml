--- conflicted
+++ resolved
@@ -24,21 +24,11 @@
       - name: Vet
         run: go vet ./...
 
-<<<<<<< HEAD
       - name: Code Coverage
         run: go test ./... -timeout 30s -race -count=1 -covermode=atomic -coverprofile=coverage.txt
-=======
-    - name: Upload coverage to Codecov
-      uses: codecov/codecov-action@v4
-      with:
-        token: ${{ secrets.CODECOV_TOKEN }}
-        files: ./coverage.txt
-        fail_ci_if_error: false
-        verbose: false
->>>>>>> 3c3e646b
 
       - name: Upload coverage to Codecov
-        uses: codecov/codecov-action@v3
+        uses: codecov/codecov-action@v4
         with:
           token: ${{ secrets.CODECOV_TOKEN }}
           files: ./coverage.txt
